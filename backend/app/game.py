from __future__ import annotations

import hashlib
import math
import random
import shutil
import string
import struct
import time
import uuid
import wave
from pathlib import Path
import zipfile
from typing import Any, Dict, List, Optional

from fastapi import HTTPException, UploadFile
from fastapi.responses import FileResponse
from pydantic import BaseModel, Field
from backend.app.player import Player, HumanPlayer, AIPlayer

#ADD: ai speaker
from backend.app.ai_speaker import plan_and_speak, asr


def _compose_game_history(game: "Game", *, max_events: int = 40, max_chats: int = 30) -> str:
    """把最近的事件与聊天拼成历史文本，不暴露隐藏身份。用于 LLM 思考与 TTS。"""
    lines = []

    # 事件
    events = (game.events or [])[-max_events:]
    if events:
        lines.append("=== Events ===")
        for e in events:
            t = e.get("text", "")
            ph = e.get("phase", "") or ""
            if ph:
                lines.append(f"[{ph}] {t}")
            else:
                lines.append(t)

    # 聊天
    chats = (game.chat_messages or [])[-max_chats:]
    if chats:
        lines.append("\n=== Chat ===")
        for c in chats:
            nm = c.get("name", "Unknown")
            tx = c.get("text", "")
            lines.append(f"{nm}: {tx}")

    # 公共状态
    lines.append("\n=== Public State ===")
    lines.append(f"Round: {game.round_number}, Stage: {game.workflow_stage or 'unknown'}")
    alive = [p.name for p in game.alive_players()]
    lines.append(f"Alive: {', '.join(alive) if alive else '(none)'}")

    return "\n".join(lines).strip()
# END ADD

def _generate_join_code(length: int = 4) -> str:
    """Generate an uppercase join code that is easy to share."""
    return "".join(random.choices(string.ascii_uppercase, k=length))

#added
class DebugInfo(BaseModel):
    enabled: bool
    history: Optional[str] = None
    thinkRaw: Optional[str] = None

DebugInfo.model_rebuild()
#end added  

class PlayerPublic(BaseModel):
    playerId: str
    name: str
    isHost: bool
    isAI: bool
    isAlive: bool
    role: Optional[str] = None


class EventLogEntry(BaseModel):
    eventId: str
    text: str
    phase: str
    timestamp: float


class GameStateResponse(BaseModel):
    gameId: str
    joinCode: str
    status: str
    players: List[PlayerPublic]
    aiMessages: List["AISpeechLog"] = Field(default_factory=list)
    audioClips: List["AudioClipInfo"] = Field(default_factory=list)
    chatMessages: List["ChatMessage"] = Field(default_factory=list)
    events: List[EventLogEntry] = Field(default_factory=list)
    workflowStage: str
    nightStage: Optional[str] = None
    roundNumber: int
    currentTurnPlayerId: Optional[str]
    currentTurnPosition: Optional[int]
    turnOrder: List["TurnEntry"] = Field(default_factory=list)
    votes: List["VoteRecord"] = Field(default_factory=list)
    victoryTeam: Optional[str] = None
    victoryMessage: Optional[str] = None


class GameCreationResponse(GameStateResponse):
    hostPlayerId: str


class PlayerSessionResponse(BaseModel):
    playerId: str
    name: str
    role: Optional[str]
    status: str
    isAlive: bool
    isAI: Optional[bool] = None
    roleSummary: Optional[str] = None
    notes: List[str] = Field(default_factory=list)
    knownAllies: List[str] = Field(default_factory=list)


class AISpeechLog(BaseModel):
    aiPlayerId: str
    name: str
    message: str
    timestamp: float


class AudioClipInfo(BaseModel):
    clipId: str
    playerId: str
    name: str
    filename: str
    contentType: str
    size: int
    storagePath: Optional[str] = None
    transcript: Optional[str] = None


class ChatMessage(BaseModel):
    messageId: str
    playerId: str
    name: str
    text: str
    timestamp: float


class TurnEntry(BaseModel):
    playerId: str
    name: str
    isAI: bool
    order: int
    isCurrent: bool


class VoteRecord(BaseModel):
    voterId: str
    targetPlayerId: Optional[str] = None


class AISpeakResponse(BaseModel):
    message: AISpeechLog
    audioClip: Optional[AudioClipInfo] = None


class AudioUploadResponse(BaseModel):
    clipId: str
    status: str


GameStateResponse.model_rebuild()
GameCreationResponse.model_rebuild()
PlayerSessionResponse.model_rebuild()
AISpeakResponse.model_rebuild()
AudioUploadResponse.model_rebuild()
ChatMessage.model_rebuild()
TurnEntry.model_rebuild()
VoteRecord.model_rebuild()
AudioClipInfo.model_rebuild()
EventLogEntry.model_rebuild()


"""
Player types have been moved to backend/app/player.py (Player, HumanPlayer, AIPlayer).
"""


class Game:
    def __init__(self, host_name: str, join_code: str) -> None:
        self.id = str(uuid.uuid4())
        self.join_code = join_code
        host = HumanPlayer(host_name, is_host=True)
        self.players: Dict[str, Player] = {host.id: host}
        self.host_id = host.id
        self.status = "waiting"
        self.ai_messages: List[Dict[str, Any]] = []
        self.audio_clips: List[Dict[str, Any]] = []
        self.audio_files: Dict[str, Path] = {}
        self.chat_messages: List[Dict[str, Any]] = []
        self.events: List[Dict[str, Any]] = []
        self.join_sequence: List[str] = [host.id]
        self.turn_order: List[str] = []
        self.current_turn_index: Optional[int] = None
        self.round_number: int = 0
        self.workflow_stage: str = "lobby"
        self.detective_id: Optional[str] = None
        self.werewolf_ids: List[str] = []
        self.werewolf_votes: Dict[str, str] = {}
        self.detective_target: Optional[str] = None
        self.victory_team: Optional[str] = None
        self.victory_message: Optional[str] = None
        # NEW: votes map voter_id -> target_id for current Day
        self.votes: Dict[str, str] = {}
        self.night_stage: Optional[str] = None
        self.last_night_kill_id: Optional[str] = None
        self.debug_panel_enabled: bool = True          # 是否开放调试窗口
        self.last_think_output: Optional[str] = None   # 最近一次 think model 的原始输出
        self.last_history_text: Optional[str] = None   # 最近一次合成给 think 的历史文本


    @property
    def player_list(self) -> List[PlayerPublic]:
        return [
            PlayerPublic(
                playerId=p.id,
                name=p.name,
                isHost=p.is_host,
                isAI=p.is_ai,
                isAlive=p.is_alive,
                # Do not reveal roles on death; only reveal after the game ends
                role=p.role if (self.status == "ended") else None,
            )
            for p in self.players.values()
        ]

    def alive_players(self) -> List[Player]:
        return [player for player in self.players.values() if player.is_alive]

    def alive_werewolves(self) -> List[Player]:
        return [player for player in self.alive_players() if player.role == "werewolf"]

    def alive_villagers(self) -> List[Player]:
        return [player for player in self.alive_players() if player.role != "werewolf"]

    def start_night(self, intro_text: Optional[str] = None) -> None:
        self.workflow_stage = "night"
        self.night_stage = "wolves"
        self.current_turn_index = None
        self.turn_order = []
        self.last_night_kill_id = None
        self.werewolf_votes.clear()
        self.detective_target = None
        if intro_text:
            _record_event(self, intro_text, phase="night")

    def _resolve_wolf_target(self) -> Optional[Player]:
        valid_targets = {p.id for p in self.alive_villagers()}
        tally: Dict[str, int] = {}
        for wolf in self.alive_werewolves():
            tgt = self.werewolf_votes.get(wolf.id)
            if tgt in valid_targets:
                tally[tgt] = tally.get(tgt, 0) + 1

        if not tally:
            return None

        top = max(tally.values())
        candidates = [pid for pid, count in tally.items() if count == top]
        target_id = random.choice(candidates)
        return self.players.get(target_id)

    def _execute_wolf_stage(self) -> None:
        wolves = self.alive_werewolves()
        villagers = self.alive_villagers()
        if not wolves or not villagers:
            self.last_night_kill_id = None
            _record_event(self, "The night passed quietly. No villagers were harmed.", phase="night")
            return

        for wolf in wolves:
            if wolf.is_ai and wolf.is_alive and wolf.id not in self.werewolf_votes:
                ai_choice = wolf.choose_wolf_target(self)
                if ai_choice:
                    self.werewolf_votes[wolf.id] = ai_choice

        target = self._resolve_wolf_target()
        if target:
            target.is_alive = False
            self.last_night_kill_id = target.id
            _record_event(self, f"Werewolves eliminated {target.name} under the moonlight.", phase="night")
        else:
            self.last_night_kill_id = None
            _record_event(self, "The night passed quietly. No villagers were harmed.", phase="night")

    def _execute_detective_stage(self) -> None:
        detective = self.players.get(self.detective_id) if self.detective_id else None
        if not detective or not detective.is_alive:
            self.detective_target = None
            return

        if detective.is_ai and not self.detective_target:
            ai_choice = detective.choose_detective_target(self)
            if ai_choice:
                self.detective_target = ai_choice

        observed = None
        if self.detective_target:
            candidate = self.players.get(self.detective_target)
            if candidate and candidate.is_alive:
                observed = candidate

        if not observed:
            suspects = [p for p in self.alive_players() if p.id != detective.id]
            if suspects:
                observed = random.choice(suspects)

        if observed:
            # Do not reveal alignment/role in inspection results
            note = f"You inspected {observed.name}."
            detective.private_notes.append(note)
            if len(detective.private_notes) > 5:
                detective.private_notes = detective.private_notes[-5:]

        self.detective_target = None

    def _execute_summary_stage(self) -> None:
        self.werewolf_votes.clear()
        self.detective_target = None
        self.last_night_kill_id = None
        if _evaluate_victory(self):
            self.night_stage = None
            return

        _prepare_turn_order(self)
        self.night_stage = None

    def advance_night_stage(self) -> str:
        if self.workflow_stage != "night":
            raise HTTPException(status_code=400, detail="Night actions are not active.")

        if _evaluate_victory(self):
            self.night_stage = None
            return "ended"

        stage = self.night_stage or "wolves"
        if stage == "wolves":
            self._execute_wolf_stage()
            if _evaluate_victory(self):
                self.night_stage = None
                return "ended"
            self.night_stage = "detective"
            return "detective"

        if stage == "detective":
            self._execute_detective_stage()
            self.night_stage = "summary"
            return "summary"

        if stage == "summary":
            self._execute_summary_stage()
            return "complete"

        self.night_stage = "wolves"
        return "wolves"

ROLE_SUMMARIES: Dict[str, str] = {
    "civilian": "Stay vigilant, discuss clues, and vote smart to catch the pack.",
    "detective": "Investigate quietly each night. Share just enough to sway the group.",
    "werewolf": "Blend in during the day and secretly thin the crowd at night.",
}


AUDIO_STORAGE_DIR = Path(__file__).resolve().parent.parent / "data" / "audio"
AUDIO_STORAGE_DIR.mkdir(parents=True, exist_ok=True)


AI_PHRASES = [
    "The moon feels restless; someone is hiding long teeth.",
    "Listen for shaky stories. Wolves always trip over the details.",
    "Detective, keep your clues subtle. The village needs you alive.",
    "If the crowd talks in circles, a wolf is steering the debate.",
    "Numbers matter. Protect the quiet civilians before it's too late.",
    "I smell fur near the well—maybe a nervous voice gave it away.",
    "When accusations fly too fast, someone is covering their tracks.",
    "Spread lanterns, not panic. Wolves thrive in confusion.",
    "Werewolves win when suspicion turns inward. Stay coordinated.",
    "Detective's hunches might sound odd, but they've seen the night.",
]

TRANSCRIPT_GLOSSARY = [
    "murmurs about silver",
    "warns the patrol",
    "eyes the town square",
    "shares coded howls",
    "cautions the detective",
    "chants an oath",
    "sketches the suspect",
    "chants under breath",
    "mentions claw marks",
    "mutters about lanterns",
]

MAX_AUDIO_HISTORY = 20


def _record_event(game: Game, text: str, *, phase: Optional[str] = None) -> None:
    entry = {
        "eventId": str(uuid.uuid4()),
        "text": text,
        "phase": phase or game.workflow_stage,
        "timestamp": time.time(),
    }
    game.events.append(entry)
    # if len(game.events) > 50:
    #     game.events = game.events[-50:]


# Player and AI agent implementations are located in backend/app/player.py


def _prepare_turn_order(game: Game) -> None:
    # New day begins; clear prior votes
    game.votes.clear()

    living_order = [
        player_id
        for player_id in game.join_sequence
        if player_id in game.players and game.players[player_id].is_alive
    ]
    game.turn_order = living_order
    if living_order:
        game.current_turn_index = 0
        game.round_number += 1
        game.workflow_stage = "discussion"
        _record_event(game, f"Day {game.round_number} discussion begins.", phase="discussion")
    else:
        game.current_turn_index = None
        game.workflow_stage = "night"


def _declare_victory(game: Game, team: str, message: str) -> None:
    game.status = "ended"
    game.workflow_stage = "ended"
    game.victory_team = team
    game.victory_message = message
    _record_event(game, message, phase="ended")


def _evaluate_victory(game: Game) -> bool:
    wolves = game.alive_werewolves()
    villagers = game.alive_villagers()
    if not wolves:
        _declare_victory(game, "village", "The town prevails! No werewolves remain.")
        return True
    if len(wolves) >= len(villagers):
        _declare_victory(game, "werewolves", "The pack overpowers the town. Wolves win.")
        return True
    return False


def _assign_roles(game: Game) -> None:
    if len(game.players) < 4:
        raise HTTPException(status_code=400, detail="Need at least 4 players for Mafia.")

    player_ids = list(game.players.keys())
    random.shuffle(player_ids)

    for player in game.players.values():
        player.role = "civilian"
        player.is_alive = True
        player.private_notes = []
        player.known_allies = []

    detective_id = player_ids.pop()
    game.players[detective_id].role = "detective"
    game.detective_id = detective_id

    remaining = player_ids
    werewolf_count = 2 if len(game.players) >= 6 else 1
    werewolf_ids = random.sample(remaining, k=min(werewolf_count, len(remaining)))

    for wolf_id in werewolf_ids:
        game.players[wolf_id].role = "werewolf"

    for wolf_id in werewolf_ids:
        wolf = game.players[wolf_id]
        wolf.known_allies = [game.players[ally_id].name for ally_id in werewolf_ids if ally_id != wolf_id]

    game.werewolf_ids = werewolf_ids
    game.status = "in_progress"
    game.round_number = 0
    game.turn_order = []
    game.current_turn_index = None
    game.victory_team = None
    game.victory_message = None
    game.events.clear()
    game.votes.clear()
    # Let AI agents sync to their assigned roles/teammates
    for p in game.players.values():
        if isinstance(p, AIPlayer):
            p.on_role_assigned(game)

    game.start_night("Roles assigned. Night falls over the village.")


def _mock_transcribe_audio(player: Player, clip_id: str, data: bytes) -> str:
    digest = hashlib.sha1(clip_id.encode("utf-8") + data[:256]).hexdigest()
    rng = random.Random(digest)
    phrase = " ".join(rng.choice(TRANSCRIPT_GLOSSARY) for _ in range(2))
    return f"{player.name} {phrase} ({digest[:6]})."


def _prune_audio(game: Game) -> None:
    while len(game.audio_clips) > MAX_AUDIO_HISTORY:
        oldest = game.audio_clips.pop(0)
        old_id = oldest.get("clipId")
        path = game.audio_files.pop(old_id, None)
        if path:
            try:
                path_obj = Path(path)
                if path_obj.exists():
                    path_obj.unlink()
            except OSError:
                pass


def _store_audio_clip(game: Game, metadata: Dict[str, Any], clip_id: str, path: Path) -> None:
    game.audio_clips.append(metadata)
    print(game.audio_clips)
    game.audio_files[clip_id] = path
    _prune_audio(game)

# ADD: generate AI audio clip, substitute duck for TTS service
def _generate_ai_audio_clip(game: "Game", ai_player: "Player") -> Dict[str, Any]:
    """使用 ai_speaker.plan_and_speak 基于游戏历史生成 AI 人声 WAV，并存储为音频片段。
       同时记录最近一次 history 与 think 原始输出到 Game。"""
    clip_id = str(uuid.uuid4())

    # 独立目录
    audio_dir = AUDIO_STORAGE_DIR / game.id
    audio_dir.mkdir(parents=True, exist_ok=True)

    filename = f"{clip_id}.wav"
    file_path = audio_dir / filename

    transcript_text = "..."
    try:
        history_text = _compose_game_history(game, max_events=40, max_chats=30)

        game.last_history_text = history_text  # <<< 记录历史

        plan = plan_and_speak(history_text, out_name=str(file_path))

        # 这里会把音频直接写入 file_path
        print(ai_player)
        # plan = plan_and_speak(*ai_player.agent.get_relevant_info(game), out_name=str(file_path))

        game.last_history_text = history_text  # <<< 
        print(ai_player.agent.get_info(game))
<<<<<<< HEAD
        plan = plan_and_speak(ai_player.agent, game, out_name=str(file_path))
=======
        plan = plan_and_speak(ai_player.agent.get_info(game), out_name=str(file_path))

>>>>>>> 747bcdd4
        transcript_text = str(plan.get("content", "")).strip() or "..."
        game.last_think_output = str(plan.get("_raw_model_output", "")) or "(empty)"  # <<< 记录 think 原始输出
    except Exception as e:
        import traceback
        traceback.print_exc()
        game.last_think_output = f"(TTS/plan failed: {e})"
        # 兜底：100ms 静音，避免前端报错

        # 兜底：失败时写一个极短的空WAV（不理想，但不会让前端炸掉）
        print(e)
        transcript_text = "(TTS failed; empty audio fallback)"

        try:
            with wave.open(str(file_path), "wb") as wf:
                wf.setnchannels(1)
                wf.setsampwidth(2)
                wf.setframerate(16000)
                wf.writeframes(b"\x00" * 3200)
        except Exception:
            pass

    try:
        size = (file_path.stat().st_size if file_path.exists() else 0)
    except Exception:
        size = 0

    metadata = {
        "clipId": clip_id,
        "playerId": ai_player.id,
        "name": ai_player.name,
        "filename": filename,
        "contentType": "audio/wav",
        "size": size,
        "storagePath": str(file_path),
        "transcript": transcript_text,
    }
    _store_audio_clip(game, metadata, clip_id, file_path)
    return metadata

games_by_id: Dict[str, Game] = {}
games_by_code: Dict[str, Game] = {}


def _get_game_or_404(game_id: str) -> Game:
    game = games_by_id.get(game_id)
    if not game:
        raise HTTPException(status_code=404, detail="Game not found.")
    return game


def _get_player(game: Game, player_id: str) -> Player:
    player = game.players.get(player_id)
    if not player:
        raise HTTPException(status_code=404, detail="Player not found in this game.")
    return player


def _build_game_state_response(game: Game) -> GameStateResponse:
    ai_messages = [AISpeechLog(**entry) for entry in game.ai_messages]
    audio_clips = [AudioClipInfo(**entry) for entry in game.audio_clips]
    chat_messages = [ChatMessage(**entry) for entry in game.chat_messages]
    events = [EventLogEntry(**entry) for entry in game.events]
    game.turn_order = [
        pid
        for pid in game.turn_order
        if pid in game.players and game.players[pid].is_alive
    ]

    current_player_id: Optional[str] = None
    current_position: Optional[int] = None
    if game.workflow_stage == "discussion" and game.turn_order:
        if game.current_turn_index is None or game.current_turn_index >= len(game.turn_order):
            game.current_turn_index = 0
        current_player_id = game.turn_order[game.current_turn_index]
        current_position = game.current_turn_index + 1
    else:
        game.current_turn_index = None

    turn_entries: List[TurnEntry] = []
    for idx, player_id in enumerate(game.turn_order):
        player = game.players.get(player_id)
        if not player or not player.is_alive:
            continue
        turn_entries.append(
            TurnEntry(
                playerId=player_id,
                name=player.name,
                isAI=player.is_ai,
                order=idx + 1,
                isCurrent=current_player_id == player_id and game.workflow_stage == "discussion",
            )
        )

    vote_records = [
        VoteRecord(voterId=voter_id, targetPlayerId=target_id)
        for voter_id, target_id in game.votes.items()
        if voter_id in game.players
    ]

    return GameStateResponse(
        gameId=game.id,
        joinCode=game.join_code,
        status=game.status,
        players=game.player_list,
        aiMessages=ai_messages,
        audioClips=audio_clips,
        chatMessages=chat_messages,
        events=events,
        workflowStage=game.workflow_stage,
        nightStage=game.night_stage,
        roundNumber=game.round_number,
        currentTurnPlayerId=current_player_id,
        currentTurnPosition=current_position,
        turnOrder=turn_entries,
        votes=vote_records,
        victoryTeam=game.victory_team,
        victoryMessage=game.victory_message,
    )


def create_game(host_name: str) -> GameCreationResponse:
    trimmed = host_name.strip()
    if not trimmed:
        raise HTTPException(status_code=400, detail="Host name cannot be empty.")

    join_code = _generate_join_code()
    while join_code in games_by_code:
        join_code = _generate_join_code()

    game = Game(host_name=trimmed, join_code=join_code)
    games_by_id[game.id] = game
    games_by_code[game.join_code] = game

    state = _build_game_state_response(game)
    return GameCreationResponse(
        **state.dict(),
        hostPlayerId=game.host_id,
    )


def find_game_by_code(join_code: str) -> GameStateResponse:
    game = games_by_code.get(join_code.upper())
    if not game:
        raise HTTPException(status_code=404, detail="Game not found.")
    return _build_game_state_response(game)


def join_game(game_id: str, player_name: str) -> PlayerSessionResponse:
    game = _get_game_or_404(game_id)
    if game.status != "waiting":
        raise HTTPException(status_code=400, detail="Game already started.")

    trimmed_name = player_name.strip()
    if not trimmed_name:
        raise HTTPException(status_code=400, detail="Player name cannot be empty.")

    player = HumanPlayer(trimmed_name, is_host=False)
    game.players[player.id] = player
    if player.id not in game.join_sequence:
        game.join_sequence.append(player.id)

    return PlayerSessionResponse(
        playerId=player.id,
        name=player.name,
        status=game.status,
        role=None,
        isAlive=player.is_alive,
        isAI=False,
        roleSummary=None,
        notes=[],
        knownAllies=[],
    )


def add_ai_player(game_id: str, host_player_id: str, ai_name: Optional[str]) -> GameStateResponse:
    game = _get_game_or_404(game_id)
    host = _get_player(game, host_player_id)

    if not host.is_host:
        raise HTTPException(status_code=403, detail="Only the host can add AI players.")

    if game.status != "waiting":
        raise HTTPException(status_code=400, detail="Cannot add AI players after the game starts.")

    base_name = (ai_name or "").strip()
    if not base_name:
        ai_count = sum(1 for p in game.players.values() if p.is_ai)
        base_name = f"AI Agent {ai_count + 1}"

    existing_names = {p.name for p in game.players.values()}
    candidate = base_name
    suffix = 2
    while candidate in existing_names:
        candidate = f"{base_name} {suffix}"
        suffix += 1
    all_actors = set(range(1, 25))
    existing_actors = {p.actor for p in game.players.values() if p.is_ai}
    actor = (list(all_actors - existing_actors) + [None])[0]
    ai_player = AIPlayer(candidate, is_host=False, actor=actor)
    game.players[ai_player.id] = ai_player
    if ai_player.id not in game.join_sequence:
        game.join_sequence.append(ai_player.id)

    _record_event(game, f"{ai_player.name} joined the lobby.", phase="lobby")
    return _build_game_state_response(game)


# NEW: Remove player from lobby (host only, cannot remove host)
def remove_player(game_id: str, host_player_id: str, target_player_id: str) -> GameStateResponse:
    game = _get_game_or_404(game_id)
    host = _get_player(game, host_player_id)

    if not host.is_host:
        raise HTTPException(status_code=403, detail="Only the host can remove players.")

    if game.status != "waiting":
        raise HTTPException(status_code=400, detail="Players can only be removed in the lobby before the game starts.")

    if target_player_id == game.host_id:
        raise HTTPException(status_code=400, detail="Cannot remove the host.")

    target = game.players.get(target_player_id)
    if not target:
        raise HTTPException(status_code=404, detail="Target player not found.")

    name = target.name
    # Remove player and clean up sequences
    game.players.pop(target_player_id, None)
    if target_player_id in game.join_sequence:
        game.join_sequence = [pid for pid in game.join_sequence if pid != target_player_id]
    if target_player_id in game.turn_order:
        game.turn_order = [pid for pid in game.turn_order if pid != target_player_id]

    # Remove any votes they cast or received (in case voting UI is surfaced early)
    game.votes = {voter: tgt for voter, tgt in game.votes.items() if voter != target_player_id and tgt != target_player_id}

    _record_event(game, f"{name} was removed from the lobby by the host.", phase="lobby")
    return _build_game_state_response(game)


def start_game(game_id: str, player_id: str, word_set_id: Optional[str] = None) -> GameStateResponse:
    game = _get_game_or_404(game_id)
    host = _get_player(game, player_id)

    if not host.is_host:
        raise HTTPException(status_code=403, detail="Only the host can start the game.")

    if len(game.players) < 4:
        raise HTTPException(status_code=400, detail="Need at least 4 players to start.")

    if game.status != "waiting":
        raise HTTPException(status_code=400, detail="Game already started.")

    _assign_roles(game)

    return _build_game_state_response(game)


def advance_turn(game_id: str, player_id: str) -> GameStateResponse:
    game = _get_game_or_404(game_id)
    host = _get_player(game, player_id)

    if not host.is_host:
        raise HTTPException(status_code=403, detail="Only the host can advance turns.")

    if game.status != "in_progress":
        raise HTTPException(status_code=400, detail="Cannot advance turns unless the game is active.")

    if game.workflow_stage != "discussion":
        raise HTTPException(status_code=400, detail="Discussion is not active. Resolve the night first.")

    if not game.turn_order:
        raise HTTPException(status_code=400, detail="No speakers available. Resolve the night again.")

    if game.current_turn_index is None:
        game.current_turn_index = 0
    elif game.current_turn_index < len(game.turn_order) - 1:
        game.current_turn_index += 1
    else:
        raise HTTPException(status_code=400, detail="All players have spoken. Close the day to continue.")

    return _build_game_state_response(game)


def wolf_vote(game_id: str, player_id: str, target_player_id: str) -> GameStateResponse:
    game = _get_game_or_404(game_id)

    if game.status != "in_progress" or game.workflow_stage != "night":
        raise HTTPException(status_code=400, detail="Werewolves act only at night.")

    wolf = _get_player(game, player_id)
    if not wolf.is_alive or wolf.role != "werewolf":
        raise HTTPException(status_code=403, detail="Only alive werewolves can choose a target.")

    current_stage = game.night_stage or "wolves"
    if current_stage != "wolves":
        raise HTTPException(status_code=400, detail="Werewolf actions have already been processed.")

    target = game.players.get(target_player_id)
    if not target or not target.is_alive:
        raise HTTPException(status_code=404, detail="Target not found or not alive.")

    if target.role == "werewolf":
        raise HTTPException(status_code=400, detail="Werewolves cannot attack a packmate.")

    game.werewolf_votes[wolf.id] = target.id
    return _build_game_state_response(game)


def detective_select(game_id: str, player_id: str, target_player_id: str) -> GameStateResponse:
    game = _get_game_or_404(game_id)

    if game.status != "in_progress" or game.workflow_stage != "night":
        raise HTTPException(status_code=400, detail="Detective acts only at night.")

    if not game.detective_id:
        raise HTTPException(status_code=400, detail="This game has no detective.")

    detective = _get_player(game, player_id)
    if detective.id != game.detective_id:
        raise HTTPException(status_code=403, detail="Only the detective can inspect.")
    if not detective.is_alive:
        raise HTTPException(status_code=400, detail="Eliminated detective cannot inspect.")

    current_stage = game.night_stage or "wolves"
    if current_stage != "detective":
        raise HTTPException(status_code=400, detail="Detective actions are not available right now.")

    target = game.players.get(target_player_id)
    if not target or not target.is_alive:
        raise HTTPException(status_code=404, detail="Target not found or not alive.")
    if target.id == detective.id:
        raise HTTPException(status_code=400, detail="Detective cannot inspect themselves.")

    game.detective_target = target.id
    return _build_game_state_response(game)


def advance_night(game_id: str, player_id: str) -> GameStateResponse:
    game = _get_game_or_404(game_id)
    host = _get_player(game, player_id)

    if not host.is_host:
        raise HTTPException(status_code=403, detail="Only the host can advance the night.")

    if game.status != "in_progress":
        raise HTTPException(status_code=400, detail="Game is not running.")

    if game.workflow_stage != "night":
        raise HTTPException(status_code=400, detail="Night actions are already complete.")

    game.advance_night_stage()
    return _build_game_state_response(game)


def resolve_night(game_id: str, player_id: str) -> GameStateResponse:
    """Maintained for backward compatibility; delegates to advance_night."""
    return advance_night(game_id, player_id)

# modify
def trigger_speech(
    game_id: str,
    requester_player_id: str,
    speaker_player_id: Optional[str] = None,
) -> AISpeakResponse:
    game = _get_game_or_404(game_id)
    requester = _get_player(game, requester_player_id)

    if game.status == "waiting":
        raise HTTPException(status_code=400, detail="Start the game before cueing speech.")

    current_speaker_id = speaker_player_id
    if not current_speaker_id:
        raise HTTPException(status_code=400, detail="No speaker is currently active.")

    speaker: Player = game.players.get(current_speaker_id)
    if not speaker or not speaker.is_alive:
        raise HTTPException(status_code=404, detail="Speaker not found or not alive.")

    if requester.id != speaker.id and not requester.is_host:
        raise HTTPException(
            status_code=403, detail="Only the host or the speaker may trigger speech."
        )

    if not speaker.is_ai:
        raise HTTPException(status_code=400, detail="AI speech can only be triggered for AI players.")

    # 直接合成语音（内部会记录 last_history_text / last_think_output）
    try:
        audio_meta = _generate_ai_audio_clip(game, speaker)
        message_text = audio_meta.get("transcript") or ""
    except Exception as e:
        message_text = f"(ai speech error: {e})"
        audio_meta = {
            "clipId": str(uuid.uuid4()),
            "playerId": speaker.id,
            "name": speaker.name,
            "filename": "",
            "contentType": "audio/wav",
            "size": 0,
            "storagePath": None,
            "transcript": message_text,
        }

    entry = {
        "aiPlayerId": speaker.id,
        "name": speaker.name,
        "message": message_text,
        "timestamp": time.time(),
    }
    game.ai_messages.append(entry)
    if len(game.ai_messages) > 20:
        game.ai_messages = game.ai_messages[-20:]

    return AISpeakResponse(
        message=AISpeechLog(**entry),
        audioClip=AudioClipInfo(**audio_meta),
    )



def get_debug_info(game_id: str) -> DebugInfo:
    """读取调试窗口数据：开启则返回 history + thinkRaw；关闭只返回 enabled=false。"""
    game = _get_game_or_404(game_id)
    if not game.debug_panel_enabled:
        return DebugInfo(enabled=False, history=None, thinkRaw=None)
    return DebugInfo(
        enabled=True,
        history=game.last_history_text or "",
        thinkRaw=game.last_think_output or "",
    )


def set_debug_enabled(game_id: str, player_id: str, enabled: bool) -> DebugInfo:
    """仅 Host 可切换调试面板开关。"""
    game = _get_game_or_404(game_id)
    host = _get_player(game, player_id)
    if not host.is_host:
        raise HTTPException(status_code=403, detail="Only the host can toggle debug window.")
    game.debug_panel_enabled = bool(enabled)
    # 如需关闭时清空缓存，可放开下面两行
    # if not game.debug_panel_enabled:
    #     game.last_history_text = None
    #     game.last_think_output = None
    return get_debug_info(game_id)

# modify end

def finish_round(game_id: str, player_id: str) -> GameStateResponse:
    game = _get_game_or_404(game_id)
    host = _get_player(game, player_id)

    if not host.is_host:
        raise HTTPException(status_code=403, detail="Only the host can finish the round.")

    if game.status != "in_progress":
        raise HTTPException(status_code=400, detail="Cannot finish the round right now.")

    if game.workflow_stage != "discussion":
        raise HTTPException(status_code=400, detail="Only discussions can be closed.")

    # Close the day: go to night; clear votes
    game.start_night(f"Day {game.round_number} closes. Night {game.round_number + 1} begins.")

    return _build_game_state_response(game)


def submit_vote(game_id: str, voter_player_id: str, target_player_id: Optional[str]) -> GameStateResponse:
    game = _get_game_or_404(game_id)

    if game.status != "in_progress":
        raise HTTPException(status_code=400, detail="Voting is only available during the game.")

    if game.workflow_stage != "discussion":
        raise HTTPException(status_code=400, detail="Voting is only allowed during the day discussion.")

    voter = _get_player(game, voter_player_id)
    if not voter.is_alive:
        raise HTTPException(status_code=400, detail="Eliminated players cannot vote.")

    if target_player_id is not None and target_player_id == voter.id:
        raise HTTPException(status_code=400, detail="You cannot vote for yourself.")

    target: Optional[Player] = None
    if target_player_id is not None:
        target = game.players.get(target_player_id)
        if not target or not target.is_alive:
            raise HTTPException(status_code=404, detail="Target player not found or not alive.")

    # Record (or change) vote
    previous_target = game.votes.get(voter.id)
    game.votes[voter.id] = target.id if target else None

    # Tally votes among alive voters only
    alive_ids = {p.id for p in game.alive_players()}
    tally: Dict[str, int] = {}
    for voter_id, tgt in game.votes.items():
        if voter_id in alive_ids and tgt in alive_ids:
            tally[tgt] = tally.get(tgt, 0) + 1

    majority = (len(alive_ids) // 2) + 1
    top_target_id = max(tally, key=tally.get) if tally else None
    top_votes = tally.get(top_target_id, 0) if top_target_id else 0

    # Log vote change (lightweight)
    new_target_id = target.id if target else None
    if previous_target != new_target_id:
        if target:
            verb = f"voted to remove {target.name}"
        else:
            verb = "chose to abstain"
        _record_event(game, f"{voter.name} {verb}.", phase="discussion")

    # If majority reached, kick immediately and go to night
    if top_target_id and top_votes >= majority:
        kicked = game.players.get(top_target_id)
        if kicked and kicked.is_alive:
            kicked.is_alive = False
            _record_event(game, f"The town has voted. {kicked.name} is removed from the game.", phase="discussion")

            if _evaluate_victory(game):
                return _build_game_state_response(game)

            # Day ends after a kick; proceed to night
            game.start_night(
                f"Day {game.round_number} closes after a vote. Night {game.round_number + 1} begins."
            )

    return _build_game_state_response(game)


def trigger_ai_votes(game_id: str, player_id: str) -> GameStateResponse:
    """Host-triggered: cast random votes for all alive AI players who haven't voted.

    - Only allowed during in-progress day discussion.
    - Skips AI who already voted.
    - 20% chance to abstain; otherwise random alive non-self target.
    - Stops early if a majority ends the day.
    """
    game = _get_game_or_404(game_id)
    host = _get_player(game, player_id)

    if not host.is_host:
        raise HTTPException(status_code=403, detail="Only the host can trigger AI votes.")

    if game.status != "in_progress":
        raise HTTPException(status_code=400, detail="Voting is only available during the game.")

    if game.workflow_stage != "discussion":
        raise HTTPException(status_code=400, detail="AI votes can only be triggered during the day discussion.")

    alive_ids = {p.id for p in game.alive_players()}
    # Consider only alive voters as 'already voted'
    voted_alive_ids = {voter_id for voter_id, _ in game.votes.items() if voter_id in alive_ids}

    # AI players who are alive and have not yet voted
    ai_voters = [
        p for p in game.players.values() if p.is_ai and p.is_alive and p.id not in voted_alive_ids
    ]

    for ai in ai_voters:
        # If majority was reached while processing earlier votes, stop
        if game.workflow_stage != "discussion":
            break

        # Randomly abstain ~20% of the time; otherwise pick a random alive non-self target
        target_id: Optional[str] = None
        candidates = [pid for pid in alive_ids if pid != ai.id]
        if candidates:
            if random.random() < 0.2:
                target_id = None
            else:
                # Prefer agent choice; fallback to random
                try:
                    if isinstance(ai, AIPlayer) and hasattr(ai, "agent"):
                        # Pass the full game for event/context-aware voting
                        pick = ai.agent.vote(list(candidates), game)
                        if pick in candidates:
                            target_id = pick
                        else:
                            target_id = random.choice(candidates)  # TODO, pick the top suspect
                    else:
                        target_id = random.choice(candidates)
                except Exception:
                    target_id = random.choice(candidates)

        # Reuse regular vote pathway for validation, logging, and majority handling
        try:
            submit_vote(game_id, ai.id, target_id)
        except HTTPException:
            # Ignore transient errors (e.g., state changed mid-loop)
            if game.workflow_stage != "discussion":
                break
            continue

    return _build_game_state_response(game)


def get_game_state(game_id: str) -> GameStateResponse:
    game = _get_game_or_404(game_id)
    return _build_game_state_response(game)


def get_player_assignment(game_id: str, player_id: str) -> PlayerSessionResponse:
    game = _get_game_or_404(game_id)
    player = _get_player(game, player_id)

    role = player.role if game.status != "waiting" else None
    role_summary = ROLE_SUMMARIES.get(role) if role else None
    allies = player.known_allies if role == "werewolf" and role is not None else []
    notes = list(player.private_notes)

    return PlayerSessionResponse(
        playerId=player.id,
        name=player.name,
        status=game.status,
        role=role,
        isAlive=player.is_alive,
        isAI=player.is_ai,
        roleSummary=role_summary,
        notes=notes,
        knownAllies=allies,
    )


async def save_audio_from_server(game_id: str, player_id: str, file: UploadFile) -> AudioUploadResponse:
    game = _get_game_or_404(game_id)
    player = _get_player(game, player_id)
    print('SAVING AUDIO FOR PLAYER', player)
    data = await file.read()

    if not data:
        raise HTTPException(status_code=400, detail="Uploaded audio file is empty.")

    size_limit = 5 * 1024 * 1024  # 5 MB
    if len(data) > size_limit:
        raise HTTPException(status_code=400, detail="Audio file is too large (limit 5 MB).")

    clip_id = str(uuid.uuid4())
    original_name = file.filename or "speech.wav"
    original_name = Path(original_name).name
    content_type = file.content_type or "application/octet-stream"
    # Only accept/save WAV; front-end sends WAV now.
    # Minimal signature check for RIFF/WAVE header; otherwise reject.
    data_start = data[:12]
    is_wav = (len(data_start) >= 12 and data_start[:4] == b"RIFF" and data_start[8:12] == b"WAVE") or (
        original_name.lower().endswith(".wav")
    ) or (content_type in {"audio/wav", "audio/x-wav"})
    if not is_wav:
        raise HTTPException(status_code=415, detail="Only WAV audio is supported.")
    filename = f"{clip_id}.wav"

    audio_dir = AUDIO_STORAGE_DIR / game.id
    audio_dir.mkdir(parents=True, exist_ok=True)
    file_path = audio_dir / filename
    file_path.write_bytes(data)

    transcript = asr(file_path)
    metadata = {
        "clipId": clip_id,
        "playerId": player.id,
        "name": player.name,
        "filename": original_name if original_name.lower().endswith('.wav') else filename,
        "contentType": "audio/wav",
        "size": len(data),
        "storagePath": str(file_path),
        "transcript": transcript,
    }

    _store_audio_clip(game, metadata, clip_id, file_path)

    return AudioUploadResponse(clipId=clip_id, status="stored")


def get_audio_clip(game_id: str, clip_id: str) -> FileResponse:
    game = _get_game_or_404(game_id)
    meta = next((m for m in game.audio_clips if m.get("clipId") == clip_id), None)
    if not meta:
        raise HTTPException(status_code=404, detail="Audio metadata not found.")

    file_path = game.audio_files.get(clip_id)
    if not file_path:
        raise HTTPException(status_code=404, detail="Audio clip not found.")

    file_path = Path(file_path)
    if not file_path.exists():
        raise HTTPException(status_code=404, detail="Audio clip not found.")

    return FileResponse(
        path=file_path,
        media_type=meta.get("contentType", "application/octet-stream"),
        filename=meta.get("filename", file_path.name),
    )


def get_player_audio_archive(game_id: str, target_player_id: str) -> FileResponse:
    game = _get_game_or_404(game_id)
    target = game.players.get(target_player_id)
    if not target:
        raise HTTPException(status_code=404, detail="Player not found.")

    clip_ids = [m.get("clipId") for m in game.audio_clips if m.get("playerId") == target_player_id]
    files: List[Path] = []
    for cid in clip_ids:
        p = game.audio_files.get(cid)
        if p:
            path_obj = Path(p)
            if path_obj.exists():
                files.append(path_obj)

    if not files:
        raise HTTPException(status_code=404, detail="No audio clips for this player.")

    audio_dir = AUDIO_STORAGE_DIR / game.id
    audio_dir.mkdir(parents=True, exist_ok=True)
    safe_name = target.name.replace(' ', '_') or 'player'
    zip_path = audio_dir / f"{safe_name}-clips.zip"

    with zipfile.ZipFile(zip_path, 'w', compression=zipfile.ZIP_DEFLATED) as zf:
        for f in files:
            zf.write(f, arcname=f.name)

    return FileResponse(path=zip_path, media_type="application/zip", filename=zip_path.name)


def post_chat_message(game_id: str, player_id: str, text: str) -> GameStateResponse:
    game = _get_game_or_404(game_id)
    player = _get_player(game, player_id)
    trimmed = (text or "").strip()
    if not trimmed:
        raise HTTPException(status_code=400, detail="Message cannot be empty.")

    entry = {
        "messageId": str(uuid.uuid4()),
        "playerId": player.id,
        "name": player.name,
        "text": trimmed,
        "timestamp": time.time(),
    }
    game.chat_messages.append(entry)
    if len(game.chat_messages) > 100:
        game.chat_messages = game.chat_messages[-100:]

    return _build_game_state_response(game)


def reveal_game(game_id: str, player_id: str) -> GameStateResponse:
    game = _get_game_or_404(game_id)
    host = _get_player(game, player_id)

    if not host.is_host:
        raise HTTPException(status_code=403, detail="Only the host can reveal players.")

    if game.status == "waiting":
        raise HTTPException(status_code=400, detail="Game has not started.")

    if game.status != "ended":
        _declare_victory(game, "host", "The host ended the night early. Roles are now visible.")

    return _build_game_state_response(game)


def delete_game(game_id: str, player_id: str) -> Dict[str, str]:
    game = _get_game_or_404(game_id)
    host = _get_player(game, player_id)

    if not host.is_host:
        raise HTTPException(status_code=403, detail="Only the host can delete the game.")

    games_by_id.pop(game_id, None)
    games_by_code.pop(game.join_code, None)
    audio_dir = AUDIO_STORAGE_DIR / game.id
    if audio_dir.exists():
        shutil.rmtree(audio_dir, ignore_errors=True)
    return {"status": "deleted"}<|MERGE_RESOLUTION|>--- conflicted
+++ resolved
@@ -559,12 +559,7 @@
 
         game.last_history_text = history_text  # <<< 
         print(ai_player.agent.get_info(game))
-<<<<<<< HEAD
         plan = plan_and_speak(ai_player.agent, game, out_name=str(file_path))
-=======
-        plan = plan_and_speak(ai_player.agent.get_info(game), out_name=str(file_path))
-
->>>>>>> 747bcdd4
         transcript_text = str(plan.get("content", "")).strip() or "..."
         game.last_think_output = str(plan.get("_raw_model_output", "")) or "(empty)"  # <<< 记录 think 原始输出
     except Exception as e:
