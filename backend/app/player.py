from __future__ import annotations

import random
import uuid
from typing import Any, List, Optional, TYPE_CHECKING
from backend.app.utils import text_completion
# Only import Game for type checking to avoid circular imports at runtime
if TYPE_CHECKING:
    from backend.app.game import Game

# Lightweight local stub for LLM calls used by AIAgent.
def chat_completion(messages: List[dict], max_tokens: int = 80, temperature: float = 0.7, model: Optional[str] = None) -> str:
    # Deterministic short response based on last content; avoids network dependency.
    print('RUNNING CHAT COMPLETION', messages)
    # last = next((m.get("content", "") for m in reversed(messages) if isinstance(m, dict)), "")
    # words = [w for w in (last or "").split()]
    # return (" ".join(words[: min(20, len(words))]) or "thinking...").strip()
    return text_completion(messages)

class AIAgent:
    """Lightweight agent bound to an AIPlayer.

    - No duplicated role or teammate state; uses the owning AIPlayer's fields
      (e.g., owner.role, owner.known_allies).
    - Does not keep an internal history; uses game.events as context when provided.
    """

    def __init__(self, owner: "AIPlayer", *, persona: Optional[str] = None):
        self.owner = owner
        self.persona = persona or owner.name
        # Memory/history removed; keep a small scratchpad if needed
        self.knowledge: List[str] = []

    def system_prompt(self) -> str:
        base = f"You are {self.persona}, playing the social deduction game Mafia."
        base += (
            "Rules:\n"
            "- The game alternates between Day (discussion and voting) and Night (actions).\n"
            "- Mafia know each other and can eliminate one player each night.\n"
            "- The Detective can investigate one player each night.\n"
            "- During the Day, all players discuss and vote to eliminate one suspected Mafia.\n"
            "- The game ends when all Mafia are eliminated or the Mafia equal the number of Town members."
        )
        base += (
            " You must think and speak as a human player in this game."
            " Be strategic, persuasive, and consistent with your assigned role."
            " Never reveal your role unless strategically beneficial."
        )
        return base

    def role_instructions(self) -> str:
        # Map game role to instruction flavor; avoid duplicating state here
        role = getattr(self.owner, "role", None)
        if role == "werewolf":
            mapped = "mafia"
        elif role == "detective":
            mapped = "detective"
        else:
            mapped = "villager"
        if mapped == "mafia":
            return (
                "You are a member of the Mafia. Your goal is to eliminate all non-mafia players without being discovered."
                " Act innocent and persuasive during the day."
            )
        elif mapped == "villager":
            return (
                "You are a Villager. You have no special powers. Your goal is to find and vote out all Mafia members."
                " During the day, discuss suspicions and vote wisely."
            )
        elif mapped == "doctor":
            return (
                "You are the Doctor. Each night, you may choose one player to save from elimination."
                " Try to deduce who the Mafia might target."
            )
        elif mapped == "detective":
            return (
                "You are the Detective. Each night, you can investigate one player to learn if they are Mafia."
                " Use your findings discreetly to influence votes."
            )
        else:
            return "You are a Villager. Act accordingly."
    # Memory/history removed; previous summarization step skipped.
    # def update_memory(self) -> str:
    #     return ""

    # History updates removed; rely on game.events for context.
    # def Update(self, round_index: int, info: List[Any], event_type: str, semantic: Optional[str] = None) -> None:
    #     return

    def _event_log_excerpt(self, game: "Game") -> str:
        try:
            # Use most recent events as context
            lines = [e.get("text", "") for e in (game.events or [])]
            return "\n".join(lines)
        except Exception:
            return ""

    def get_relevant_info(self, game):
        events_text = self._event_log_excerpt(game) if game else ""
        return self.system_prompt(), self.role_instructions(), events_text

    def discuss(self, game: Optional["Game"] = None) -> str:
        """Generate a discussion statement (uses game.events as context if provided)."""
        events_text = self._event_log_excerpt(game) if game else ""
        messages = [
            {"role": "system", "content": self.system_prompt()},
            {"role": "system", "content": self.role_instructions()},
            {"role": "system", "content": "Recent events:"},
            {"role": "system", "content": events_text},
<<<<<<< HEAD
            {"role": "user",  "content": f"Generate some discussion to the group. Do not include anything else in the output"},
=======
            {"role": "user", "content": f"Speak to the group." },
>>>>>>> d59a31f6
        ]
        try:
            return chat_completion(messages, max_tokens=80, temperature=0.9)
        except Exception as e:
            return f"(failed to discuss: {e})"

    def vote(self, alive_players: List[str], game: Optional["Game"] = None) -> str:
        events_text = self._event_log_excerpt(game) if game else ""
        messages = [
            {"role": "system", "content": self.system_prompt()},
            {"role": "system", "content": self.role_instructions()},
<<<<<<< HEAD
            {"role": "system", "content": f"The following is the event log in JSON format: {self.reason}"},
=======
            {"role": "system", "content": f"The followings are the past event:"},
            {"role": "system", "content": events_text},
>>>>>>> d59a31f6
            {"role": "user", "content": (
                f"These players are still alive: {alive_players}. "
                "Decide who you will vote to eliminate today. "
                "Respond ONLY with the player ID (integer) of your choice."
            )}
        ]
        try:
            vt = chat_completion(messages, max_tokens=10, temperature=0.7)
            return vt.strip()
        except Exception:
            return ""

    def night_action(self, game: Optional["Game"], alive_players: List[str]) -> Optional[str]:
        """Perform role-specific night action (if applicable)."""
        events_text = self._event_log_excerpt(game) if game else ""
        messages = [
            {"role": "system", "content": self.system_prompt()},
            {"role": "system", "content": self.role_instructions()},
            {"role": "system", "content": f"The followings are the past event:"},
            {"role": "system", "content": events_text},
            {"role": "user", "content": (
                f"These players are still alive: {alive_players}. "
                "Decide who you will kill tonight. "
                "Respond ONLY with the player ID (integer) of your choice."
            )}
        ]
        try:
            kill = chat_completion(messages, max_tokens=10, temperature=0.7)
            return kill.strip()
        except Exception:
            return ""

    def detect(self, game: Optional["Game"], alive_players: List[str]) -> Optional[str]:
        """Perform role-specific night action (if applicable)."""
        events_text = self._event_log_excerpt(game) if game else ""
        messages = [
            {"role": "system", "content": self.system_prompt()},
            {"role": "system", "content": self.role_instructions()},
            {"role": "system", "content": f"The followings are the past event:"},
            {"role": "system", "content": events_text},
            {"role": "user", "content": (
                f"These players are still alive: {alive_players}. "
                "Decide who you will detect tonight. "
                "Respond ONLY with the player ID (integer) of your choice."
            )}
        ]
        try:
            detect = chat_completion(messages, max_tokens=10, temperature=0.7)
            return detect.strip()
        except Exception:
            return ""

    def detect_result(self, player_num: str, role: str) -> None:
        self.knowledge.append(f"Player{player_num} is {role}")


class Player:
    def __init__(self, name: str, is_host: bool, *, is_ai: bool = False) -> None:
        self.id = str(uuid.uuid4())
        self.name = name
        self.is_host = is_host
        self.is_ai = is_ai
        self.role: Optional[str] = None
        self.is_alive: bool = True
        self.private_notes: List[str] = []
        self.known_allies: List[str] = []

    def choose_wolf_target(self, game: "Game") -> Optional[str]:
        return None

    def choose_detective_target(self, game: "Game") -> Optional[str]:
        return None
    
    def speak_in_text(self, game):
        raise NotImplementedError


class HumanPlayer(Player):
    def __init__(self, name: str, *, is_host: bool = False) -> None:
        super().__init__(name, is_host=is_host, is_ai=False)


class AIPlayer(Player):
    def __init__(self, name: str, *, is_host: bool = False) -> None:
        super().__init__(name, is_host=is_host, is_ai=True)
        # Attach agent without duplicating role/teammates
        self.agent = AIAgent(owner=self, persona=name)

    def on_role_assigned(self, game: "Game") -> None:
        # Keep known_allies already set by game; agent reads from owner fields.
        return

    def choose_wolf_target(self, game: "Game") -> Optional[str]:
        if self.role != "werewolf" or not self.is_alive:
            return None
        candidates = [p.id for p in game.alive_villagers() if p.id != self.id]
        if not candidates:
            return None
        try:
            pick = self.agent.night_action(game, candidates)
            if pick in candidates:
                return pick
        except Exception:
            pass
        return random.choice(candidates) if candidates else None

    def choose_detective_target(self, game: "Game") -> Optional[str]:
        if getattr(game, "detective_id", None) != self.id or not self.is_alive:
            return None
        suspects = [p.id for p in game.alive_players() if p.id != self.id]
        if not suspects:
            return None
        try:
            self.agent.update_reason(game)
            pick = self.agent.detect(game, suspects)
            if pick in suspects:
                return pick
        except Exception:
            pass
        return random.choice(suspects) if suspects else None

    def speak_in_text(self, game: "Game") -> str:
        """Generate a short line using the provided prompt template, based on game events."""
        
        # Build history context from recent events
        try:
            events_text = "\n".join(e.get("text", "") for e in (game.events or []))
        except Exception:
            events_text = ""

        # Use agent prompts and scratch reasoning
        try:
            system_prompt = self.agent.system_prompt()
            role_instructions = self.agent.role_instructions()
            reasoning = getattr(self.agent, "reason", "") or ""
        except Exception:
            system_prompt = f"You are {self.name}, playing Mafia."
            role_instructions = "Speak briefly and persuasively."
            reasoning = ""

        if self.role == "werewolf":  # mafia template
            messages = [
                {"role": "system", "content": system_prompt},
                {"role": "system", "content": role_instructions},
                {"role": "system", "content": "The followings are all the historical events"},
                {"role": "system", "content": events_text},
                {"role": "system", "content": f"{self.known_allies} are your mafia team mates."},
                {"role": "user", "content": f"Now using that info, say a brief speech. Only include the speech in the output."},
            ]
        else:
            messages = [
                {"role": "system", "content": system_prompt},
                {"role": "system", "content": role_instructions},
                {"role": "system", "content": "The followings are all the historical events"},
                {"role": "system", "content": events_text},
                {"role": "user", "content": f"Now using that info, say a brief speech. Only include the speech in the output."},
            ]

        try:
            return chat_completion(messages, max_tokens=80, temperature=0.9)
        except Exception as e:
            return f"(ai speak error: {e})"<|MERGE_RESOLUTION|>--- conflicted
+++ resolved
@@ -107,11 +107,7 @@
             {"role": "system", "content": self.role_instructions()},
             {"role": "system", "content": "Recent events:"},
             {"role": "system", "content": events_text},
-<<<<<<< HEAD
-            {"role": "user",  "content": f"Generate some discussion to the group. Do not include anything else in the output"},
-=======
             {"role": "user", "content": f"Speak to the group." },
->>>>>>> d59a31f6
         ]
         try:
             return chat_completion(messages, max_tokens=80, temperature=0.9)
@@ -123,12 +119,8 @@
         messages = [
             {"role": "system", "content": self.system_prompt()},
             {"role": "system", "content": self.role_instructions()},
-<<<<<<< HEAD
-            {"role": "system", "content": f"The following is the event log in JSON format: {self.reason}"},
-=======
             {"role": "system", "content": f"The followings are the past event:"},
             {"role": "system", "content": events_text},
->>>>>>> d59a31f6
             {"role": "user", "content": (
                 f"These players are still alive: {alive_players}. "
                 "Decide who you will vote to eliminate today. "
